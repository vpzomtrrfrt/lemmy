# Lemmy Council

- A group of lemmy developers and users that use a well-defined democratic process to steer the project in a positive direction, keep it aligned to community goals, and resolve conflicts. 
- Council members are also added as administrators to any official Lemmy instances.

## 1. What gets voted on

<<<<<<< HEAD
### Process
- Anything is open for discussion
- Voting done through matrix chat reacts (thumbs up/thumbs down)
- Require a simple majority for votes. (Maybe 2/3rds for more debated decisions).
- Once a decision is reached democratically, the decision is binding and all group members have to follow it
- All members of the Lemmy council have equal voting power.
- Voting must stay open for at least 2 days.
=======
This section describes all the aspects of Lemmy where the council has decision making power, namely:
>>>>>>> 6122fb9f

- Coding direction
  - Priorities / Emphasis
  - Controversial features (For example, an unpopular feature should be removed)
- Moderation and conflict resolution on:
  - [dev.lemmy.ml](https://dev.lemmy.ml/)
  - [github.com/LemmyNet/lemmy](https://github.com/LemmyNet/lemmy)
  - [yerbamate.dev/LemmyNet/lemmy](https://yerbamate.dev/LemmyNet/lemmy)
  - [weblate.yerbamate.dev/projects/lemmy/](https://weblate.yerbamate.dev/projects/lemmy/)
- Technical administration of dev.lemmy.ml
- Official Lemmy accounts
  - [Mastodon](https://mastodon.social/@LemmyDev)
  - [Liberapay](https://liberapay.com/Lemmy/)
  - [Patreon](https://www.patreon.com/dessalines)
- Council membership changes
- Changes to these rules

## 2. Feedback and Activity Reports

Every week, the council should make a thread on Lemmy that details its activity during the past week, be it development, moderation, or anything else mentioned in 1.

At the same time, users can give feedback and suggestions in this thread. This should be taken into account by the council. Council members can call for a vote on any controversial issues, if they can't be resolved by discussion.

## 2. Voting Process

Most of the time, we keep each other up to date through the Matrix chat, and take informal decisions on uncontroversial issues. For example, a user clearly violating the site rules could be banned by a single person, or ideally after discussing it with at least one other member.

If an issue can not be resolved in this way, then any council member can call for a vote, which works in the following way:

- Any council member can call for a vote, on any topic mentioned in 1.
- This should be used if there is any controversy in the community, or between council members.
- Before taking any decision, there needs to be a discussion where every council member can
explain their position.
- Discussion should be taken with the goal of reaching a compromise that is acceptable for
everyone.
- After the discussion, voting is done through Matrix emojis (👍: yes, 👎: no, X: abstain) and must
stay open for at least two days.
- All members of the Lemmy council have equal voting power.
- Decisions should be reached unanimously, or nearly so. If this is not possible, at least
2/3 of votes must be in favour for the motion to pass.
- Once a decision is reached in this way, every member needs to abide by it.

## 4. Joining
- We use the following process: anyone who is active around Lemmy can recommend any other active person to join the council. This has to be approved by a majority of the council.
- Active users are defined as those who contribute to Lemmy in some way for at least an hour per week on average, doing things like reporting bugs, discussing rules and features, translating, promoting, developing, or doing other things that aim to improve Lemmy as a whole.
  -> people should have joined at least a month ago.
- The member list is public.
- Note: we would like to have a process where community members can elect candidates for the council, but this is not realistic because a single user could easily create multiple accounts and cheat the vote.
- Limit growth to one new member per month at most.

## 5. Removing members
- Inactive members should be removed from the council after a few months of inactivity, and after receiving a notification about this.
- Members that dont follow binding council decisions should be removed.
- Any member can be removed in a vote.

## 6. Goals
- We encourage the membership of groups such as LGBT, religious or ethnic minorities, abuse victims, etc etc, and strive to create a safe space for them to express their opinions. We also support measures to increase participation by the previously mentioned groups.
- The following are banned, and will always be harshly punished: fascism, abuse, racism, sexism, etc etc, 

## 7. Communication
- A private Matrix chat for all council members.
- (Once private communities are done) A private community on dev.lemmy.ml for issues.

## 8. Member List / Contact Info
General Contact [@LemmyDev Mastodon](https://mastodon.social/@LemmyDev)

- [Dessalines](https://dev.lemmy.ml/u/dessalines)
- [Nutomic](https://dev.lemmy.ml/u/nutomic)
- [AgreeableLandscape](https://dev.lemmy.ml/u/AgreeableLandscape)
- [fruechtchen](https://dev.lemmy.ml/u/fruechtchen)
- [kixiQu](https://dev.lemmy.ml/u/kixiQu)<|MERGE_RESOLUTION|>--- conflicted
+++ resolved
@@ -5,17 +5,7 @@
 
 ## 1. What gets voted on
 
-<<<<<<< HEAD
-### Process
-- Anything is open for discussion
-- Voting done through matrix chat reacts (thumbs up/thumbs down)
-- Require a simple majority for votes. (Maybe 2/3rds for more debated decisions).
-- Once a decision is reached democratically, the decision is binding and all group members have to follow it
-- All members of the Lemmy council have equal voting power.
-- Voting must stay open for at least 2 days.
-=======
 This section describes all the aspects of Lemmy where the council has decision making power, namely:
->>>>>>> 6122fb9f
 
 - Coding direction
   - Priorities / Emphasis
