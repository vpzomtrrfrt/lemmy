--- conflicted
+++ resolved
@@ -385,15 +385,11 @@
       query = query.filter(post_saved::id.is_not_null());
     };
 
-<<<<<<< HEAD
     if let Some(languages) = self.languages {
       query = query.filter(post::language.eq_any(languages.into_iter()));
     };
 
-    query = match self.sort {
-=======
     query = match self.sort.unwrap_or(SortType::Hot) {
->>>>>>> c1cbcdc2
       SortType::Active => query
         .then_order_by(
           hot_rank(
