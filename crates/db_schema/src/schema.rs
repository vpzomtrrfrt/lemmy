--- conflicted
+++ resolved
@@ -155,6 +155,7 @@
         show_avatars -> Bool,
         send_notifications_to_email -> Bool,
         matrix_user_id -> Nullable<Text>,
+        validator_time -> Timestamp,
     }
 }
 
@@ -447,72 +448,6 @@
     }
 }
 
-<<<<<<< HEAD
-=======
-table! {
-    user_ (id) {
-        id -> Int4,
-        name -> Varchar,
-        preferred_username -> Nullable<Varchar>,
-        password_encrypted -> Text,
-        email -> Nullable<Text>,
-        avatar -> Nullable<Text>,
-        admin -> Bool,
-        banned -> Bool,
-        published -> Timestamp,
-        updated -> Nullable<Timestamp>,
-        show_nsfw -> Bool,
-        theme -> Varchar,
-        default_sort_type -> Int2,
-        default_listing_type -> Int2,
-        lang -> Varchar,
-        show_avatars -> Bool,
-        send_notifications_to_email -> Bool,
-        matrix_user_id -> Nullable<Text>,
-        actor_id -> Varchar,
-        bio -> Nullable<Text>,
-        local -> Bool,
-        private_key -> Nullable<Text>,
-        public_key -> Nullable<Text>,
-        last_refreshed_at -> Timestamp,
-        banner -> Nullable<Text>,
-        deleted -> Bool,
-        inbox_url -> Text,
-        shared_inbox_url -> Nullable<Text>,
-        validator_time -> Timestamp,
-    }
-}
-
-table! {
-    user_aggregates (id) {
-        id -> Int4,
-        user_id -> Int4,
-        post_count -> Int8,
-        post_score -> Int8,
-        comment_count -> Int8,
-        comment_score -> Int8,
-    }
-}
-
-table! {
-    user_ban (id) {
-        id -> Int4,
-        user_id -> Int4,
-        published -> Timestamp,
-    }
-}
-
-table! {
-    user_mention (id) {
-        id -> Int4,
-        recipient_id -> Int4,
-        comment_id -> Int4,
-        read -> Bool,
-        published -> Timestamp,
-    }
-}
-
->>>>>>> 360d4ea8
 // These are necessary since diesel doesn't have self joins / aliases
 table! {
     comment_alias_1 (id) {
