--- conflicted
+++ resolved
@@ -173,14 +173,8 @@
       true
     }
     CommunityValidTypes::Remove => {
-<<<<<<< HEAD
       receive_remove_for_community(context, any_base.clone(), None, request_counter).await?;
       true
-=======
-      // TODO: we dont support remote mods, so this is ignored for now
-      //receive_remove_for_community(context, any_base.clone(), &person_url).await?
-      false
->>>>>>> 96efe302
     }
   };
 
