[package]
name = "lemmy_db"
version = "0.1.0"
edition = "2018"

[lib]
name = "lemmy_db"
path = "src/lib.rs"

[dependencies]
lemmy_utils = { path = "../lemmy_utils" }
<<<<<<< HEAD
diesel = { version = "1.4.5", features = ["postgres","chrono","r2d2","serde_json"] }
chrono = { version = "0.4.19", features = ["serde"] }
serde = { version = "1.0.118", features = ["derive"] }
serde_json = { version = "1.0.60", features = ["preserve_order"] }
strum = "0.20.0"
strum_macros = "0.20.1"
log = "0.4.11"
sha2 = "0.9.2"
bcrypt = "0.9.0"
url = { version = "2.2.0", features = ["serde"] }
lazy_static = "1.4.0"
regex = "1.4.2"
=======
diesel = { version = "1.4", features = ["postgres","chrono","r2d2","64-column-tables","serde_json"] }
diesel_migrations = "1.4"
chrono = { version = "0.4", features = ["serde"] }
serde = { version = "1.0", features = ["derive"] }
serde_json = { version = "1.0", features = ["preserve_order"]}
strum = "0.19"
strum_macros = "0.19"
log = "0.4"
sha2 = "0.9"
bcrypt = "0.8"
url = { version = "2.1", features = ["serde"] }
lazy_static = "1.3"
regex = "1.3"
>>>>>>> 9d0709df
<|MERGE_RESOLUTION|>--- conflicted
+++ resolved
@@ -9,8 +9,8 @@
 
 [dependencies]
 lemmy_utils = { path = "../lemmy_utils" }
-<<<<<<< HEAD
 diesel = { version = "1.4.5", features = ["postgres","chrono","r2d2","serde_json"] }
+diesel_migrations = "1.4.0"
 chrono = { version = "0.4.19", features = ["serde"] }
 serde = { version = "1.0.118", features = ["derive"] }
 serde_json = { version = "1.0.60", features = ["preserve_order"] }
@@ -21,19 +21,4 @@
 bcrypt = "0.9.0"
 url = { version = "2.2.0", features = ["serde"] }
 lazy_static = "1.4.0"
-regex = "1.4.2"
-=======
-diesel = { version = "1.4", features = ["postgres","chrono","r2d2","64-column-tables","serde_json"] }
-diesel_migrations = "1.4"
-chrono = { version = "0.4", features = ["serde"] }
-serde = { version = "1.0", features = ["derive"] }
-serde_json = { version = "1.0", features = ["preserve_order"]}
-strum = "0.19"
-strum_macros = "0.19"
-log = "0.4"
-sha2 = "0.9"
-bcrypt = "0.8"
-url = { version = "2.1", features = ["serde"] }
-lazy_static = "1.3"
-regex = "1.3"
->>>>>>> 9d0709df
+regex = "1.4.2"