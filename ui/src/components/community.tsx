import { Component, linkEvent } from 'inferno';
import { Subscription } from 'rxjs';
import { retryWhen, delay, take } from 'rxjs/operators';
import {
  UserOperation,
  Community as CommunityI,
  GetCommunityResponse,
  CommunityResponse,
  CommunityUser,
  UserView,
  SortType,
  Post,
  GetPostsForm,
  GetCommunityForm,
  ListingType,
  GetPostsResponse,
  PostResponse,
<<<<<<< HEAD
  AddModToCommunityResponse,
  BanFromCommunityResponse,
=======
>>>>>>> bf2543c4
  WebSocketJsonResponse,
} from '../interfaces';
import { WebSocketService, UserService } from '../services';
import { PostListings } from './post-listings';
import { SortSelect } from './sort-select';
import { Sidebar } from './sidebar';
<<<<<<< HEAD
import { wsJsonToRes, routeSortTypeToEnum, fetchLimit, toast } from '../utils';
import { T } from 'inferno-i18next';
=======
import {
  wsJsonToRes,
  routeSortTypeToEnum,
  fetchLimit,
  postRefetchSeconds,
  toast,
} from '../utils';
>>>>>>> bf2543c4
import { i18n } from '../i18next';

interface State {
  community: CommunityI;
  communityId: number;
  communityName: string;
  moderators: Array<CommunityUser>;
  admins: Array<UserView>;
  online: number;
  loading: boolean;
  posts: Array<Post>;
  sort: SortType;
  page: number;
}

export class Community extends Component<any, State> {
  private subscription: Subscription;
  private emptyState: State = {
    community: {
      id: null,
      name: null,
      title: null,
      category_id: null,
      category_name: null,
      creator_id: null,
      creator_name: null,
      number_of_subscribers: null,
      number_of_posts: null,
      number_of_comments: null,
      published: null,
      removed: null,
      nsfw: false,
      deleted: null,
    },
    moderators: [],
    admins: [],
    communityId: Number(this.props.match.params.id),
    communityName: this.props.match.params.name,
    online: null,
    loading: true,
    posts: [],
    sort: this.getSortTypeFromProps(this.props),
    page: this.getPageFromProps(this.props),
  };

  getSortTypeFromProps(props: any): SortType {
    return props.match.params.sort
      ? routeSortTypeToEnum(props.match.params.sort)
      : UserService.Instance.user
      ? UserService.Instance.user.default_sort_type
      : SortType.Hot;
  }

  getPageFromProps(props: any): number {
    return props.match.params.page ? Number(props.match.params.page) : 1;
  }

  constructor(props: any, context: any) {
    super(props, context);

    this.state = this.emptyState;
    this.handleSortChange = this.handleSortChange.bind(this);

    this.subscription = WebSocketService.Instance.subject
      .pipe(retryWhen(errors => errors.pipe(delay(3000), take(10))))
      .subscribe(
        msg => this.parseMessage(msg),
        err => console.error(err),
        () => console.log('complete')
      );

    let form: GetCommunityForm = {
      id: this.state.communityId ? this.state.communityId : null,
      name: this.state.communityName ? this.state.communityName : null,
    };
    WebSocketService.Instance.getCommunity(form);
  }

  componentWillUnmount() {
    this.subscription.unsubscribe();
  }

  // Necessary for back button for some reason
  componentWillReceiveProps(nextProps: any) {
    if (
      nextProps.history.action == 'POP' ||
      nextProps.history.action == 'PUSH'
    ) {
      this.state.sort = this.getSortTypeFromProps(nextProps);
      this.state.page = this.getPageFromProps(nextProps);
      this.setState(this.state);
      this.fetchPosts();
    }
  }

  render() {
    return (
      <div class="container">
        {this.state.loading ? (
          <h5>
            <svg class="icon icon-spinner spin">
              <use xlinkHref="#icon-spinner"></use>
            </svg>
          </h5>
        ) : (
          <div class="row">
            <div class="col-12 col-md-8">
              <h5>
                {this.state.community.title}
                {this.state.community.removed && (
                  <small className="ml-2 text-muted font-italic">
                    {i18n.t('removed')}
                  </small>
                )}
                {this.state.community.nsfw && (
                  <small className="ml-2 text-muted font-italic">
                    {i18n.t('nsfw')}
                  </small>
                )}
              </h5>
              {this.selects()}
              <PostListings posts={this.state.posts} />
              {this.paginator()}
            </div>
            <div class="col-12 col-md-4">
              <Sidebar
                community={this.state.community}
                moderators={this.state.moderators}
                admins={this.state.admins}
                online={this.state.online}
              />
            </div>
          </div>
        )}
      </div>
    );
  }

  selects() {
    return (
      <div class="mb-2">
        <SortSelect sort={this.state.sort} onChange={this.handleSortChange} />
        <a
          href={`/feeds/c/${this.state.communityName}.xml?sort=${
            SortType[this.state.sort]
          }`}
          target="_blank"
        >
          <svg class="icon mx-2 text-muted small">
            <use xlinkHref="#icon-rss">#</use>
          </svg>
        </a>
      </div>
    );
  }

  paginator() {
    return (
      <div class="my-2">
        {this.state.page > 1 && (
          <button
            class="btn btn-sm btn-secondary mr-1"
            onClick={linkEvent(this, this.prevPage)}
          >
            {i18n.t('prev')}
          </button>
        )}
        {this.state.posts.length == fetchLimit && (
          <button
            class="btn btn-sm btn-secondary"
            onClick={linkEvent(this, this.nextPage)}
          >
            {i18n.t('next')}
          </button>
        )}
      </div>
    );
  }

  nextPage(i: Community) {
    i.state.page++;
    i.setState(i.state);
    i.updateUrl();
    i.fetchPosts();
    window.scrollTo(0, 0);
  }

  prevPage(i: Community) {
    i.state.page--;
    i.setState(i.state);
    i.updateUrl();
    i.fetchPosts();
    window.scrollTo(0, 0);
  }

  handleSortChange(val: SortType) {
    this.state.sort = val;
    this.state.page = 1;
    this.state.loading = true;
    this.setState(this.state);
    this.updateUrl();
    this.fetchPosts();
    window.scrollTo(0, 0);
  }

  updateUrl() {
    let sortStr = SortType[this.state.sort].toLowerCase();
    this.props.history.push(
      `/c/${this.state.community.name}/sort/${sortStr}/page/${this.state.page}`
    );
  }

  fetchPosts() {
    let getPostsForm: GetPostsForm = {
      page: this.state.page,
      limit: fetchLimit,
      sort: SortType[this.state.sort],
      type_: ListingType[ListingType.Community],
      community_id: this.state.community.id,
    };
    WebSocketService.Instance.getPosts(getPostsForm);
  }

  parseMessage(msg: WebSocketJsonResponse) {
    console.log(msg);
    let res = wsJsonToRes(msg);
    if (msg.error) {
      toast(i18n.t(msg.error), 'danger');
      this.context.router.history.push('/');
      return;
    } else if (res.op == UserOperation.GetCommunity) {
      let data = res.data as GetCommunityResponse;
      this.state.community = data.community;
      this.state.moderators = data.moderators;
      this.state.admins = data.admins;
      this.state.online = data.online;
      document.title = `/c/${this.state.community.name} - ${WebSocketService.Instance.site.name}`;
      this.setState(this.state);
      this.fetchPosts();
    } else if (res.op == UserOperation.EditCommunity) {
      let data = res.data as CommunityResponse;
      this.state.community = data.community;
      this.setState(this.state);
    } else if (res.op == UserOperation.FollowCommunity) {
      let data = res.data as CommunityResponse;
      this.state.community.subscribed = data.community.subscribed;
      this.state.community.number_of_subscribers =
        data.community.number_of_subscribers;
      this.setState(this.state);
    } else if (res.op == UserOperation.GetPosts) {
      let data = res.data as GetPostsResponse;
      this.state.posts = data.posts;
      this.state.loading = false;
      this.setState(this.state);
    } else if (res.op == UserOperation.EditPost) {
      let data = res.data as PostResponse;
      let found = this.state.posts.find(c => c.id == data.post.id);

      found.url = data.post.url;
      found.name = data.post.name;
      found.nsfw = data.post.nsfw;

      this.setState(this.state);
    } else if (res.op == UserOperation.CreatePost) {
      let data = res.data as PostResponse;
      this.state.posts.unshift(data.post);
      this.setState(this.state);
    } else if (res.op == UserOperation.CreatePostLike) {
      let data = res.data as PostResponse;
      let found = this.state.posts.find(c => c.id == data.post.id);

      found.score = data.post.score;
      found.upvotes = data.post.upvotes;
      found.downvotes = data.post.downvotes;
      if (data.post.my_vote !== null) {
        found.my_vote = data.post.my_vote;
        found.upvoteLoading = false;
        found.downvoteLoading = false;
      }

      this.setState(this.state);
    } else if (res.op == UserOperation.AddModToCommunity) {
      let data = res.data as AddModToCommunityResponse;
      this.state.moderators = data.moderators;
      this.setState(this.state);
    } else if (res.op == UserOperation.BanFromCommunity) {
      let data = res.data as BanFromCommunityResponse;

      this.state.posts
        .filter(p => p.creator_id == data.user.id)
        .forEach(p => (p.banned = data.banned));

      this.setState(this.state);
    }
  }
}<|MERGE_RESOLUTION|>--- conflicted
+++ resolved
@@ -15,29 +15,15 @@
   ListingType,
   GetPostsResponse,
   PostResponse,
-<<<<<<< HEAD
   AddModToCommunityResponse,
   BanFromCommunityResponse,
-=======
->>>>>>> bf2543c4
   WebSocketJsonResponse,
 } from '../interfaces';
 import { WebSocketService, UserService } from '../services';
 import { PostListings } from './post-listings';
 import { SortSelect } from './sort-select';
 import { Sidebar } from './sidebar';
-<<<<<<< HEAD
 import { wsJsonToRes, routeSortTypeToEnum, fetchLimit, toast } from '../utils';
-import { T } from 'inferno-i18next';
-=======
-import {
-  wsJsonToRes,
-  routeSortTypeToEnum,
-  fetchLimit,
-  postRefetchSeconds,
-  toast,
-} from '../utils';
->>>>>>> bf2543c4
 import { i18n } from '../i18next';
 
 interface State {
