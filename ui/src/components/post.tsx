import { Component, linkEvent } from 'inferno';
import { Subscription } from 'rxjs';
import { retryWhen, delay, take } from 'rxjs/operators';
import {
  UserOperation,
  Community,
  Post as PostI,
  GetPostResponse,
  PostResponse,
  Comment,
  CommentForm as CommentFormI,
  CommentResponse,
  CommentSortType,
  CreatePostLikeResponse,
  CommunityUser,
  CommunityResponse,
  CommentNode as CommentNodeI,
  BanFromCommunityResponse,
  BanUserResponse,
  AddModToCommunityResponse,
  AddAdminResponse,
  UserView,
  SearchType,
  SortType,
  SearchForm,
  SearchResponse,
  GetSiteResponse,
  GetCommunityResponse,
  WebSocketJsonResponse,
} from '../interfaces';
import { WebSocketService, UserService } from '../services';
<<<<<<< HEAD
import { msgOp, hotRank, toast } from '../utils';
=======
import { wsJsonToRes, hotRank } from '../utils';
>>>>>>> 69389f61
import { PostListing } from './post-listing';
import { PostListings } from './post-listings';
import { Sidebar } from './sidebar';
import { CommentForm } from './comment-form';
import { CommentNodes } from './comment-nodes';
import autosize from 'autosize';
import { i18n } from '../i18next';
import { T } from 'inferno-i18next';

interface PostState {
  post: PostI;
  comments: Array<Comment>;
  commentSort: CommentSortType;
  community: Community;
  moderators: Array<CommunityUser>;
  admins: Array<UserView>;
  scrolled?: boolean;
  scrolled_comment_id?: number;
  loading: boolean;
  crossPosts: Array<PostI>;
}

export class Post extends Component<any, PostState> {
  private subscription: Subscription;
  private emptyState: PostState = {
    post: null,
    comments: [],
    commentSort: CommentSortType.Hot,
    community: null,
    moderators: [],
    admins: [],
    scrolled: false,
    loading: true,
    crossPosts: [],
  };

  constructor(props: any, context: any) {
    super(props, context);

    this.state = this.emptyState;

    let postId = Number(this.props.match.params.id);
    if (this.props.match.params.comment_id) {
      this.state.scrolled_comment_id = this.props.match.params.comment_id;
    }

    this.subscription = WebSocketService.Instance.subject
      .pipe(retryWhen(errors => errors.pipe(delay(3000), take(10))))
      .subscribe(
        msg => this.parseMessage(msg),
        err => console.error(err),
        () => console.log('complete')
      );

    WebSocketService.Instance.getPost(postId);
  }

  componentWillUnmount() {
    this.subscription.unsubscribe();
  }

  componentDidMount() {
    autosize(document.querySelectorAll('textarea'));
  }

  componentDidUpdate(_lastProps: any, lastState: PostState, _snapshot: any) {
    if (
      this.state.scrolled_comment_id &&
      !this.state.scrolled &&
      lastState.comments.length > 0
    ) {
      var elmnt = document.getElementById(
        `comment-${this.state.scrolled_comment_id}`
      );
      elmnt.scrollIntoView();
      elmnt.classList.add('mark');
      this.state.scrolled = true;
      this.markScrolledAsRead(this.state.scrolled_comment_id);
    }

    // Necessary if you are on a post and you click another post (same route)
    if (_lastProps.location.pathname !== _lastProps.history.location.pathname) {
      // Couldnt get a refresh working. This does for now.
      location.reload();

      // let currentId = this.props.match.params.id;
      // WebSocketService.Instance.getPost(currentId);
      // this.context.router.history.push('/sponsors');
      // this.context.refresh();
      // this.context.router.history.push(_lastProps.location.pathname);
    }
  }

  markScrolledAsRead(commentId: number) {
    let found = this.state.comments.find(c => c.id == commentId);
    let parent = this.state.comments.find(c => found.parent_id == c.id);
    let parent_user_id = parent
      ? parent.creator_id
      : this.state.post.creator_id;

    if (
      UserService.Instance.user &&
      UserService.Instance.user.id == parent_user_id
    ) {
      let form: CommentFormI = {
        content: found.content,
        edit_id: found.id,
        creator_id: found.creator_id,
        post_id: found.post_id,
        parent_id: found.parent_id,
        read: true,
        auth: null,
      };
      WebSocketService.Instance.editComment(form);
    }
  }

  render() {
    return (
      <div class="container">
        {this.state.loading ? (
          <h5>
            <svg class="icon icon-spinner spin">
              <use xlinkHref="#icon-spinner"></use>
            </svg>
          </h5>
        ) : (
          <div class="row">
            <div class="col-12 col-md-8 mb-3">
              <PostListing
                post={this.state.post}
                showBody
                showCommunity
                moderators={this.state.moderators}
                admins={this.state.admins}
              />
              {this.state.crossPosts.length > 0 && (
                <>
                  <div class="my-1 text-muted small font-weight-bold">
                    <T i18nKey="cross_posts">#</T>
                  </div>
                  <PostListings showCommunity posts={this.state.crossPosts} />
                </>
              )}
              <div className="mb-2" />
              <CommentForm
                postId={this.state.post.id}
                disabled={this.state.post.locked}
              />
              {this.state.comments.length > 0 && this.sortRadios()}
              {this.commentsTree()}
            </div>
            <div class="col-12 col-sm-12 col-md-4">
              {this.state.comments.length > 0 && this.newComments()}
              {this.sidebar()}
            </div>
          </div>
        )}
      </div>
    );
  }

  sortRadios() {
    return (
      <div class="btn-group btn-group-toggle mb-3">
        <label
          className={`btn btn-sm btn-secondary pointer ${this.state
            .commentSort === CommentSortType.Hot && 'active'}`}
        >
          {i18n.t('hot')}
          <input
            type="radio"
            value={CommentSortType.Hot}
            checked={this.state.commentSort === CommentSortType.Hot}
            onChange={linkEvent(this, this.handleCommentSortChange)}
          />
        </label>
        <label
          className={`btn btn-sm btn-secondary pointer ${this.state
            .commentSort === CommentSortType.Top && 'active'}`}
        >
          {i18n.t('top')}
          <input
            type="radio"
            value={CommentSortType.Top}
            checked={this.state.commentSort === CommentSortType.Top}
            onChange={linkEvent(this, this.handleCommentSortChange)}
          />
        </label>
        <label
          className={`btn btn-sm btn-secondary pointer ${this.state
            .commentSort === CommentSortType.New && 'active'}`}
        >
          {i18n.t('new')}
          <input
            type="radio"
            value={CommentSortType.New}
            checked={this.state.commentSort === CommentSortType.New}
            onChange={linkEvent(this, this.handleCommentSortChange)}
          />
        </label>
      </div>
    );
  }

  newComments() {
    return (
      <div class="d-none d-md-block new-comments mb-3 card border-secondary">
        <div class="card-body small">
          <h6>
            <T i18nKey="recent_comments">#</T>
          </h6>
          {this.state.comments.map(comment => (
            <CommentNodes
              nodes={[{ comment: comment }]}
              noIndent
              locked={this.state.post.locked}
              moderators={this.state.moderators}
              admins={this.state.admins}
              postCreatorId={this.state.post.creator_id}
            />
          ))}
        </div>
      </div>
    );
  }

  sidebar() {
    return (
      <div class="mb-3">
        <Sidebar
          community={this.state.community}
          moderators={this.state.moderators}
          admins={this.state.admins}
        />
      </div>
    );
  }

  handleCommentSortChange(i: Post, event: any) {
    i.state.commentSort = Number(event.target.value);
    i.setState(i.state);
  }

  private buildCommentsTree(): Array<CommentNodeI> {
    let map = new Map<number, CommentNodeI>();
    for (let comment of this.state.comments) {
      let node: CommentNodeI = {
        comment: comment,
        children: [],
      };
      map.set(comment.id, { ...node });
    }
    let tree: Array<CommentNodeI> = [];
    for (let comment of this.state.comments) {
      if (comment.parent_id) {
        map.get(comment.parent_id).children.push(map.get(comment.id));
      } else {
        tree.push(map.get(comment.id));
      }
    }

    this.sortTree(tree);

    return tree;
  }

  sortTree(tree: Array<CommentNodeI>) {
    // First, put removed and deleted comments at the bottom, then do your other sorts
    if (this.state.commentSort == CommentSortType.Top) {
      tree.sort(
        (a, b) =>
          +a.comment.removed - +b.comment.removed ||
          +a.comment.deleted - +b.comment.deleted ||
          b.comment.score - a.comment.score
      );
    } else if (this.state.commentSort == CommentSortType.New) {
      tree.sort(
        (a, b) =>
          +a.comment.removed - +b.comment.removed ||
          +a.comment.deleted - +b.comment.deleted ||
          b.comment.published.localeCompare(a.comment.published)
      );
    } else if (this.state.commentSort == CommentSortType.Hot) {
      tree.sort(
        (a, b) =>
          +a.comment.removed - +b.comment.removed ||
          +a.comment.deleted - +b.comment.deleted ||
          hotRank(b.comment) - hotRank(a.comment)
      );
    }

    for (let node of tree) {
      this.sortTree(node.children);
    }
  }

  commentsTree() {
    let nodes = this.buildCommentsTree();
    return (
      <div>
        <CommentNodes
          nodes={nodes}
          locked={this.state.post.locked}
          moderators={this.state.moderators}
          admins={this.state.admins}
          postCreatorId={this.state.post.creator_id}
        />
      </div>
    );
  }

  parseMessage(msg: WebSocketJsonResponse) {
    console.log(msg);
<<<<<<< HEAD
    let op: UserOperation = msgOp(msg);
    if (msg.error) {
      toast(i18n.t(msg.error), 'danger');
=======
    let res = wsJsonToRes(msg);
    if (res.error) {
      alert(i18n.t(res.error));
>>>>>>> 69389f61
      return;
    } else if (res.op == UserOperation.GetPost) {
      let data = res.data as GetPostResponse;
      this.state.post = data.post;
      this.state.comments = data.comments;
      this.state.community = data.community;
      this.state.moderators = data.moderators;
      this.state.admins = data.admins;
      this.state.loading = false;
      document.title = `${this.state.post.name} - ${WebSocketService.Instance.site.name}`;

      // Get cross-posts
      if (this.state.post.url) {
        let form: SearchForm = {
          q: this.state.post.url,
          type_: SearchType[SearchType.Url],
          sort: SortType[SortType.TopAll],
          page: 1,
          limit: 6,
        };
        WebSocketService.Instance.search(form);
      }

      this.setState(this.state);
    } else if (res.op == UserOperation.CreateComment) {
      let data = res.data as CommentResponse;
      this.state.comments.unshift(data.comment);
      this.setState(this.state);
    } else if (res.op == UserOperation.EditComment) {
      let data = res.data as CommentResponse;
      let found = this.state.comments.find(c => c.id == data.comment.id);
      found.content = data.comment.content;
      found.updated = data.comment.updated;
      found.removed = data.comment.removed;
      found.deleted = data.comment.deleted;
      found.upvotes = data.comment.upvotes;
      found.downvotes = data.comment.downvotes;
      found.score = data.comment.score;
      found.read = data.comment.read;

      this.setState(this.state);
    } else if (res.op == UserOperation.SaveComment) {
      let data = res.data as CommentResponse;
      let found = this.state.comments.find(c => c.id == data.comment.id);
      found.saved = data.comment.saved;
      this.setState(this.state);
    } else if (res.op == UserOperation.CreateCommentLike) {
      let data = res.data as CommentResponse;
      let found: Comment = this.state.comments.find(
        c => c.id === data.comment.id
      );
<<<<<<< HEAD
      found.score = res.comment.score;
      found.upvotes = res.comment.upvotes;
      found.downvotes = res.comment.downvotes;
      if (res.comment.my_vote !== null) {
        found.my_vote = res.comment.my_vote;
        found.upvoteLoading = false;
        found.downvoteLoading = false;
      }
      this.setState(this.state);
    } else if (op == UserOperation.CreatePostLike) {
      let res: CreatePostLikeResponse = msg;
      this.state.post.my_vote = res.post.my_vote;
      this.state.post.score = res.post.score;
      this.state.post.upvotes = res.post.upvotes;
      this.state.post.downvotes = res.post.downvotes;
      this.state.post.upvoteLoading = false;
      this.state.post.downvoteLoading = false;
=======
      found.score = data.comment.score;
      found.upvotes = data.comment.upvotes;
      found.downvotes = data.comment.downvotes;
      if (data.comment.my_vote !== null) found.my_vote = data.comment.my_vote;
      this.setState(this.state);
    } else if (res.op == UserOperation.CreatePostLike) {
      let data = res.data as CreatePostLikeResponse;
      this.state.post.my_vote = data.post.my_vote;
      this.state.post.score = data.post.score;
      this.state.post.upvotes = data.post.upvotes;
      this.state.post.downvotes = data.post.downvotes;
>>>>>>> 69389f61
      this.setState(this.state);
    } else if (res.op == UserOperation.EditPost) {
      let data = res.data as PostResponse;
      this.state.post = data.post;
      this.setState(this.state);
    } else if (res.op == UserOperation.SavePost) {
      let data = res.data as PostResponse;
      this.state.post = data.post;
      this.setState(this.state);
    } else if (res.op == UserOperation.EditCommunity) {
      let data = res.data as CommunityResponse;
      this.state.community = data.community;
      this.state.post.community_id = data.community.id;
      this.state.post.community_name = data.community.name;
      this.setState(this.state);
    } else if (res.op == UserOperation.FollowCommunity) {
      let data = res.data as CommunityResponse;
      this.state.community.subscribed = data.community.subscribed;
      this.state.community.number_of_subscribers =
        data.community.number_of_subscribers;
      this.setState(this.state);
    } else if (res.op == UserOperation.BanFromCommunity) {
      let data = res.data as BanFromCommunityResponse;
      this.state.comments
        .filter(c => c.creator_id == data.user.id)
        .forEach(c => (c.banned_from_community = data.banned));
      if (this.state.post.creator_id == data.user.id) {
        this.state.post.banned_from_community = data.banned;
      }
      this.setState(this.state);
    } else if (res.op == UserOperation.AddModToCommunity) {
      let data = res.data as AddModToCommunityResponse;
      this.state.moderators = data.moderators;
      this.setState(this.state);
    } else if (res.op == UserOperation.BanUser) {
      let data = res.data as BanUserResponse;
      this.state.comments
        .filter(c => c.creator_id == data.user.id)
        .forEach(c => (c.banned = data.banned));
      if (this.state.post.creator_id == data.user.id) {
        this.state.post.banned = data.banned;
      }
      this.setState(this.state);
    } else if (res.op == UserOperation.AddAdmin) {
      let data = res.data as AddAdminResponse;
      this.state.admins = data.admins;
      this.setState(this.state);
    } else if (res.op == UserOperation.Search) {
      let data = res.data as SearchResponse;
      this.state.crossPosts = data.posts.filter(
        p => p.id != this.state.post.id
      );
      this.setState(this.state);
    } else if (res.op == UserOperation.TransferSite) {
      let data = res.data as GetSiteResponse;

      this.state.admins = data.admins;
      this.setState(this.state);
    } else if (res.op == UserOperation.TransferCommunity) {
      let data = res.data as GetCommunityResponse;
      this.state.community = data.community;
      this.state.moderators = data.moderators;
      this.state.admins = data.admins;
      this.setState(this.state);
    }
  }
}<|MERGE_RESOLUTION|>--- conflicted
+++ resolved
@@ -29,11 +29,7 @@
   WebSocketJsonResponse,
 } from '../interfaces';
 import { WebSocketService, UserService } from '../services';
-<<<<<<< HEAD
-import { msgOp, hotRank, toast } from '../utils';
-=======
-import { wsJsonToRes, hotRank } from '../utils';
->>>>>>> 69389f61
+import { wsJsonToRes, hotRank, toast } from '../utils';
 import { PostListing } from './post-listing';
 import { PostListings } from './post-listings';
 import { Sidebar } from './sidebar';
@@ -348,15 +344,9 @@
 
   parseMessage(msg: WebSocketJsonResponse) {
     console.log(msg);
-<<<<<<< HEAD
-    let op: UserOperation = msgOp(msg);
-    if (msg.error) {
-      toast(i18n.t(msg.error), 'danger');
-=======
     let res = wsJsonToRes(msg);
     if (res.error) {
-      alert(i18n.t(res.error));
->>>>>>> 69389f61
+      toast(i18n.t(msg.error), 'danger');
       return;
     } else if (res.op == UserOperation.GetPost) {
       let data = res.data as GetPostResponse;
@@ -408,29 +398,14 @@
       let found: Comment = this.state.comments.find(
         c => c.id === data.comment.id
       );
-<<<<<<< HEAD
-      found.score = res.comment.score;
-      found.upvotes = res.comment.upvotes;
-      found.downvotes = res.comment.downvotes;
-      if (res.comment.my_vote !== null) {
-        found.my_vote = res.comment.my_vote;
+      found.score = data.comment.score;
+      found.upvotes = data.comment.upvotes;
+      found.downvotes = data.comment.downvotes;
+      if (data.comment.my_vote !== null) {
+        found.my_vote = data.comment.my_vote;
         found.upvoteLoading = false;
         found.downvoteLoading = false;
       }
-      this.setState(this.state);
-    } else if (op == UserOperation.CreatePostLike) {
-      let res: CreatePostLikeResponse = msg;
-      this.state.post.my_vote = res.post.my_vote;
-      this.state.post.score = res.post.score;
-      this.state.post.upvotes = res.post.upvotes;
-      this.state.post.downvotes = res.post.downvotes;
-      this.state.post.upvoteLoading = false;
-      this.state.post.downvoteLoading = false;
-=======
-      found.score = data.comment.score;
-      found.upvotes = data.comment.upvotes;
-      found.downvotes = data.comment.downvotes;
-      if (data.comment.my_vote !== null) found.my_vote = data.comment.my_vote;
       this.setState(this.state);
     } else if (res.op == UserOperation.CreatePostLike) {
       let data = res.data as CreatePostLikeResponse;
@@ -438,7 +413,6 @@
       this.state.post.score = data.post.score;
       this.state.post.upvotes = data.post.upvotes;
       this.state.post.downvotes = data.post.downvotes;
->>>>>>> 69389f61
       this.setState(this.state);
     } else if (res.op == UserOperation.EditPost) {
       let data = res.data as PostResponse;
