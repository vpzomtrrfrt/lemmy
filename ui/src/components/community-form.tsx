--- conflicted
+++ resolved
@@ -8,13 +8,10 @@
   ListCategoriesResponse,
   CommunityResponse,
   GetSiteResponse,
+  WebSocketJsonResponse,
 } from '../interfaces';
 import { WebSocketService } from '../services';
-<<<<<<< HEAD
-import { msgOp, capitalizeFirstLetter, toast } from '../utils';
-=======
-import { wsJsonToRes, capitalizeFirstLetter } from '../utils';
->>>>>>> b45c8368
+import { wsJsonToRes, capitalizeFirstLetter, toast } from '../utils';
 import autosize from 'autosize';
 import { i18n } from '../i18next';
 import { T } from 'inferno-i18next';
@@ -246,13 +243,8 @@
   parseMessage(msg: WebSocketJsonResponse) {
     let res = wsJsonToRes(msg);
     console.log(msg);
-<<<<<<< HEAD
-    if (msg.error) {
+    if (res.error) {
       toast(i18n.t(msg.error), 'danger');
-=======
-    if (res.error) {
-      alert(i18n.t(res.error));
->>>>>>> b45c8368
       this.state.loading = false;
       this.setState(this.state);
       return;
