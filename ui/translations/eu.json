--- conflicted
+++ resolved
@@ -14,11 +14,7 @@
     "upload_image": "Irudia igo",
     "link": "esteka",
     "remove": "ezabatu",
-<<<<<<< HEAD
-    "mark_as_unread": "markatu irakurri gabeko mezu gisa",
-=======
     "mark_as_unread": "irakurri gabe",
->>>>>>> 3aff6214
     "delete": "ezabatu",
     "delete_account": "Ezabatu Kontua",
     "ban": "kaleratu",
@@ -71,11 +67,7 @@
     "invalid_community_name": "Izen baliogabea.",
     "click_to_delete_picture": "Egin klik irudia ezabatzeko.",
     "picture_deleted": "Irudia ezabatuta.",
-<<<<<<< HEAD
-    "send_secure_message": "Bidali mezu seguru bat",
-=======
     "send_secure_message": "Mezu Segurua Bidali",
->>>>>>> 3aff6214
     "preview": "Aurretiko bista",
     "avatar": "Profilaren argazkia",
     "upload_avatar": "Profileko argazki bat igo",
@@ -83,32 +75,18 @@
     "show_context": "Erakutsi testuingurua",
     "formatting_help": "formatuaren laguntza",
     "sorting_help": "sailkatzeko laguntza",
-<<<<<<< HEAD
-    "view_source": "ikusi iturria",
-    "unlock": "desblokeatu",
-    "lock": "blokeatu",
-    "sticky": "itsasgarria",
-    "unsticky": "ez itsaskorra",
-=======
     "view_source": "Iturria ikusi",
     "unlock": "desblokeatu",
     "lock": "blokeatu",
     "sticky": "finkatuta",
     "unsticky": "finkatu gabe",
->>>>>>> 3aff6214
     "archive_link": "artxiboko esteka",
     "mod": "Moderatzailea",
     "mods": "Moderatzaileak",
     "moderates": "Moderatuak",
-<<<<<<< HEAD
-    "settings": "Doikuntzak",
-    "admin_settings": "Administrazio-doikuntzak",
-    "site_config": "Gunearen konfigurazioa",
-=======
     "settings": "Konfigurazioa",
     "admin_settings": "Administrazio-doikuntzak",
     "site_config": "Gunearen Konfigurazioa",
->>>>>>> 3aff6214
     "remove_as_mod": "ezabatu moderatzaile gisa",
     "modlog": "Moderatzailearen erregistroa",
     "appoint_as_mod": "moderatzaile bezala izendatu",
@@ -127,16 +105,6 @@
     "posts": "Argitalpenak",
     "related_posts": "Argitalpen horiek zerikusia izan dezakete",
     "cross_posts": "Esteka hau ere hemen argitaratu da:",
-<<<<<<< HEAD
-    "comments": "Iruzkinak",
-    "number_of_comments": "{{count}} Iruzkin",
-    "number_of_comments_plural": "{{count}} Iruzkinak",
-    "remove_comment": "Ezabatu iruzkina",
-    "communities": "Komunitateak",
-    "create_a_community": "Komunitate bat sortu",
-    "cross_post": "Argitalpen gurutzatua",
-    "cross_posted_to": "Argitalpen gurutzatua: ",
-=======
     "comments": "Iradokizunak",
     "number_of_comments": "Iradokizun {{count}}",
     "number_of_comments_plural": "{{count}} Iradokizun",
@@ -145,7 +113,6 @@
     "create_a_community": "Komunitate bat sortu",
     "cross_post": "Argitalpen gurutzatua",
     "cross_posted_to": "Argitalpen-gurutzatua: ",
->>>>>>> 3aff6214
     "next": "Hurrengoa",
     "remove_community": "Komunitatea ezabatu",
     "subscribed_to_communities": "<1>komunitateetan</1> harpidetuta",
@@ -154,50 +121,28 @@
     "community_reqs": "Letra xehez, azpimarratuta eta espaziorik gabe.",
     "create_private_message": "Mezu pribatu bat sortu",
     "cancel": "Ezeztatu",
-<<<<<<< HEAD
-    "stickied": "itsatsita",
-    "reason": "Arrazoia",
-=======
     "stickied": "finkatuta",
     "reason": "Arrazoi",
->>>>>>> 3aff6214
     "mark_as_read": "markatu irakurrita bezala",
     "deleted": "sortzaileak ezabatua",
     "delete_account_confirm": "Ohartarazpena: horrek etengabe ezabatuko ditu zure datu guztiak. Idatzi zure pasahitza baieztatzeko.",
     "restore": "leheneratu",
     "unban_from_site": "gunetik debekua kentzea",
-<<<<<<< HEAD
-    "banned": "debekatuta",
-    "banned_users": "Erabiltzaile Debekatuak",
-    "unsave": "ez gorde",
-    "email_or_username": "Posta elektronikoa edo Erabiltzaile-izena",
-    "category": "Kategoria",
-    "subscribers": "Harpidedunak",
-=======
     "banned": "kaleratuta",
     "banned_users": "Kaleratutako Erabiltzaileak",
     "unsave": "ez gorde",
     "email_or_username": "e-Posta edo Erabiltzailea",
     "category": "Kategoria",
     "subscribers": "Jarraitzaileak",
->>>>>>> 3aff6214
     "unsubscribe": "Ez-harpidetu",
     "subscribe": "Harpidetu",
     "sidebar": "Alboko barra",
     "sort_type": "Sailkapen mota",
-<<<<<<< HEAD
-    "hot": "Beroa",
-    "new": "Berria",
-    "old": "Zaharra",
-    "top_day": "Egunik garrantzitsuena",
-    "top": "Garrantzitsuena",
-=======
     "hot": "Pil-pilean",
     "new": "Berri",
     "old": "Zahar",
     "top_day": "Eguneko hoberenak",
     "top": "Hoberena",
->>>>>>> 3aff6214
     "docs": "Dokumentazioa",
     "inbox": "Mezuen sarrera",
     "inbox_for": "Sarrera-erretilua <1>{{user}}</1> -rentzat",
@@ -206,20 +151,6 @@
     "number_of_communities": "{{count}} Komunitate",
     "number_of_communities_plural": "{{count}} Komunitateak",
     "mentions": "Aipamenak",
-<<<<<<< HEAD
-    "reply_sent": "Erantzuna bidalita",
-    "message_sent": "Bidali erantzuna",
-    "overview": "Ikuspegi orokorra",
-    "view": "Ikusi",
-    "logout": "Saioa itxi",
-    "login_sign_up": "Sartu / Erregistratu",
-    "login": "Sartu",
-    "notifications_error": "Mahaigaineko jakinarazpenak ez daude eskuragarri zure web-nabigatzailean. Probatu Firefox edo Chromerekin.",
-    "unread_messages": "Irakurri gabeko mezuak",
-    "verify_password": "Egiaztatu Pasahitza",
-    "old_password": "Pasahitz Zaharra",
-    "forgot_password": "pasahitza ahaztu",
-=======
     "reply_sent": "Bidalitako erantzuna",
     "message_sent": "Bidalitako mezua",
     "overview": "Laburpen",
@@ -232,7 +163,6 @@
     "verify_password": "Pasahitza Balioztatu",
     "old_password": "Aurreko Pasahitza",
     "forgot_password": "pasahitza ahaztu dut",
->>>>>>> 3aff6214
     "reset_password_mail_sent": "Mezu elektroniko bat bidali pasahitza berrezartzeko.",
     "no_email_setup": "Zerbitzari honek ez du posta elektronikoa behar bezala konfiguratu.",
     "matrix_user_id": "Matrix Erabiltzailea",
@@ -257,9 +187,6 @@
     "expand_here": "Hedatu hemen",
     "subscribe_to_communities": "Harpidetu zaitez <1>komunitate</1> batzuetara.",
     "recent_comments": "Duela gutxiko Iruzkinak",
-<<<<<<< HEAD
-    "select_a_community": "Aukeratu komunitate bat"
-=======
     "select_a_community": "Aukeratu komunitate bat",
     "no_results": "Emaitzik gabe.",
     "setup": "Instalazioa",
@@ -330,5 +257,4 @@
     "couldnt_update_private_message": "Ezinezkoa izan da mezu pribatua berritzea.",
     "emoji_picker": "Emoji Hautagailua",
     "invalid_username": "Erabiltzaile-izen baliogabea."
->>>>>>> 3aff6214
 }