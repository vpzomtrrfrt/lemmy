--- conflicted
+++ resolved
@@ -15,24 +15,13 @@
 use lemmy_db::{
   comment::Comment,
   comment_view::CommentView,
-<<<<<<< HEAD
-  community::{Community, CommunityForm, CommunityModerator, CommunityModeratorForm},
-=======
   community::{Community, CommunityModerator, CommunityModeratorForm},
-  community_view::CommunityView,
->>>>>>> 08ab85a9
   naive_now,
   post::Post,
   post_view::PostView,
-<<<<<<< HEAD
-  user::{UserForm, User_},
+  user::User_,
   views::{community_view::CommunityView, user_view::UserViewSafe},
-  Crud,
-=======
-  user::User_,
-  user_view::UserView,
   ApubObject,
->>>>>>> 08ab85a9
   Joinable,
   SearchType,
 };
